#  Changelog
<<<<<<< HEAD
- 5.x.x
   - Added an optional offset in KeyboardManager.bind(tableView:)
=======
- Master:
   - Change reuseIdentifier from `public` to `open` to allow inheritance #167
>>>>>>> ebfbce93
- 5.2.1
   - Fix SPM warnings about Info.plist file
- 5.2.0
    - Drop support for iOS 11 and bump minimum version to iOS 12+
    - Support Swift 5.3 and higher for XCode 12
- 5.1.0
    - Added support for smooth height transitions when the text view expands, set `shouldAnimateTextDidChangeLayout` to `true`
    - Fixed accessibility of `HorizontalEdgePadding` initializers and a typo in its filename
    - Added support for Dark Mode on iOS 13+
- 5.0.0
    - Drop support for iOS 9 and iOS 10
    - Remove `RxSwift`/`RxCocoa`  from SPM
    - Fix image paste logic
    - Fixed Getting started preview and hashtag typo
    - Update documentation for setStackViewItems
- 4.3.3
    - Add support for Swift Package Manager (SPM)
    - Make `reuseIdentifier` public accessible
    - Fix warnings
- 4.3.2
    - Fixed a bug where editing immediately before a tag prefix would break the tag
- 4.3.1
    - Add `RxSwift`/`RxCocoa` support through extensions and delegate proxies, requires Cocoapods installation of  `InputBarAccessoryView/RxExtensions`
- 4.3.0
    - Swift 5 support
- 4.2.2
    - Fix image paste orientation in `InputTextView`
- 4.2.1 
    - Fix crash when pasting multiple images
    - Removed `AutocompleteManager.isCaseSensitive: Bool` in favor of a `filterBlock`
- 4.2.0
    - Added new API for overriding the main middle view, normally the `InputTextView` so it can be replaced with views such as a "Join" button", `setMiddleContentView(_ view: UIView?, animated: Bool)`
- 4.1.2
    - Added `InputBarViewController` which contains an `InputBarAccessoryView` as the `inputAccessoryView` by default with a convenient `isInputBarHidden: Bool` property to show/hide it 
- 4.1.1
    - Added `frameInsets: HorizontalEdgePadding` property to `InputBarAccessoryView` to inset the view to be compatible with `UISplitViewController` or other custom containers where the view should not be the full width
- 4.1.0
    - Corrected issue where setting long strings in `viewDidLoad` broke inital layout, Issue #41
    - Added `deleteCompletionByParts: Bool` flag to `AutocompleteManager` to allow for partial deletions of autocompletes rather than just the entire substring. 
    - Added `InputBarSendButton` to use as the `sendButton` in `InputBarAccessoryView`. This subclass of `InputBarButtonItem` has a `UIActivityIndicatorView` to show a spinner when making HTTP requests
- 4.0.3
    - Corrected issue where native autocomplete in interfears with `AutocompleteManager`
- 4.0.2
    - Corrected layout issue effecting older devices when pasting large amounts of text, Issue #36
- 4.0.1
    - Corrected window constraint for iPhone Xs, Xs Max and XR
- 4.0.0
    - Update to Swift 4.2
- 3.1.0
    - Added functionality to `register(delimiterSet set: CharacterSet)` and `unregister(delimiterSet set: CharacterSet)`, these sets are used to terminate an `AutocompleteSession`
    - Added `maxSpaceCountDuringCompletion` to allow for autocomplete strings that have spaces, such as `"@Nathan Tannar"`
- 3.0.1
    - Inserting text in the middle an autocompleted substring will now invalidate the autocomplete
    - Deleting characters in the middle of an autocompleted substring will delete the entire autocompleted substring
- 3.0.0
    - Added a `context: [String: Any]?` property to `AutocompleteCompletion` for more advanced use
    - Added `NSAttributedString.Key.autocompleted` to easily parse attributed strings for the substrings that were completed
    - Added `NSAttributedString.Key.autocompletedContext` where the `context` of  `AutocompleteCompletion` is stored for post processing
- 2.2.2
    - Removed experimental `TypingIndicator` see more refined version [here](https://github.com/nathantannar4/TypingIndicator)
    - Added a `KeyboardManager` to support adding an `InputBarAccessoryView` as a subview of a `UIViewController`. This better supports view controller containers such as the `UISplitViewController`
- 2.2.1
    - RTL Support (Made `AutocompleteManager.paragraphStyle` `open`)
- 2.2.0
    - Make `AutocompleteSession` a class so that its completion can be updated
- 2.1.0
    - `AutocompleteManager` table view datasource methods are now marked as `open`
    - `AutocompleteManager` changed to manage `UITextView`s rather than only `InputTextView`s
    - `AutocompleteSession` bug fixes
    - Example updated for asynchronous completion lookups with `AutocompleteManager`  
- 2.0.0
    - API Stability
    - `InputManager` renamed to `InputPlugin`
    - Added `shouldManageSendButtonEnabledState` to `InputBarAccessoryView`
- 1.5.4
    - Bug Correctedes
- 1.5.3
    - [WIP] `TypingIndicator` InputItem view added, see example
    - `shouldForceTextViewMaxHeight` property added
- 1.5.2
    - Better autocomplete detection
- 1.5.1
    - Optimize AutocompleteManager & AttachmentManager
- 1.5.0
    - Stability and bug fixes
- 1.4.0
    - iPhone X Correctedes
    - IntrinsicContentSize caching to increase performance
    - Auto Manage maxTextViewHeight
- 1.3.0
    - iPhone X Correctedes
- 1.2.0
    - Better XCode docs
    - `InputItem` is now a protocol that you can give to the `InputBarAccessoryView`
    - `InputPlugin` is now a protocol that you can conform to make a plugin
    - `AutocompleteManager` and `AttactchmentManager` are no longer members of  `InputBarAccessoryView` by default. You will need to create them and assign them to the `InputPlugin` property of the `InputBarAccessoryView`
- 1.1.2
    - Corrected issue where adjusting the `InputTextView`'s placeholder text alignment didn't work
    - Corrected iPhone X support where the home indicator overlapped the `InputTextView`
- 1.1.1
    - AutocompleteManager bug fixes and customization improvements
- 1.1.0
    - AttactchmentManager (Beta)
- 1.0.0
    - A more refined AutocompleteManager
    - Auto-layout bug fixes
<|MERGE_RESOLUTION|>--- conflicted
+++ resolved
@@ -1,11 +1,7 @@
 #  Changelog
-<<<<<<< HEAD
-- 5.x.x
+- Master:
    - Added an optional offset in KeyboardManager.bind(tableView:)
-=======
-- Master:
-   - Change reuseIdentifier from `public` to `open` to allow inheritance #167
->>>>>>> ebfbce93
+   - Change reuseIdentifier from `public` to `open` to allow inheritance
 - 5.2.1
    - Fix SPM warnings about Info.plist file
 - 5.2.0
